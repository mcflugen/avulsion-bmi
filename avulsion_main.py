--- conflicted
+++ resolved
@@ -187,88 +187,6 @@
         self._sed_flux = flux.calc_qs(self._nu, self._riv_i,
                                       self._riv_j, self._n,
                                       self._dx, self._dy, self._dt)
-<<<<<<< HEAD
-
         # Update sea level
         self._SL += self._SLRR
-        self._time += self._dt
-
-        # save files
-        if self._savefiles == 1:
-            if self._k >= self._save_after:
-                if self._k % self._savespacing == 0:
-                    np.savetxt('elev_grid/elev_' + str(self._k*self._dt/86400 
-                                - self._save_after) + '.out', self._n, fmt='%.6f')
-                    np.savetxt('riv_course/riv_' + str(self._k*self._dt/86400
-                                - self._save_after) + '.out',
-                                zip(self._riv_x, self._riv_y), fmt='%i')
-                    np.savetxt('profile/prof_' + str(self._k*self._dt/86400
-                                - self._save_after) + '.out',
-                                self._profile, fmt='%.6f')
-                    np.savetxt('dn_fp/dn_fp_' + str(self._k*self._dt/86400
-                                - self._save_after) + '.out',
-                                self._dn_fp, fmt='%.6f')
-
-        # print "sediment flux = %f" % self.sed_flux
-
-    # def finalize(self):
-    #     """Clean up & save avulsion file"""
-        
-    #     if self.savefiles == 1:
-    #         np.savetxt('avulsions', self._avulsions, fmt='%i %i %i %.3f %.3f %.3f')
-    #     pass
-
-    # def get_value_ref(self, var_name):
-    #     return self._values[var_name]
-
-    # # def get_value(self, var_name):
-    # #     return self.get_value_ref(var_name).copy()
-
-    # def get_value_at_indices(self, var_name, indices):
-    #     return self.get_value_ref(var_name).take(indices)
-
-    # def set_value(self, var_name, src):
-    #     val = self.get_value_ref(var_name)
-    #     val[:] = src
-
-    # def set_value_at_indices(self, var_name, src, indices):
-    #     val = self.get_value_ref(var_name)
-    #     val.flat[indices] = src
-
-    # def get_component_name(self):
-    #     """Name of the component."""
-    #     return self._name
-
-    # def get_input_var_names(self):
-    #     """Get names of input variables."""
-    #     return self._input_var_names
-
-    # def get_output_var_names(self):
-    #     """Get names of output variables."""
-    #     return self._output_var_names
-
-    # def get_current_time(self):
-    #     return self._model.time/86400
-
-    # def get_time_step(self):
-    #     """Time step of model."""
-    #     return self._model.dt/86400
-
-# def main ():
-#     model = RiverModule()
-#     model.initialize('input.yaml')
-
-#     while model._k < model._kmax:
-#         model.advance_in_time()
-
-#     model.finalize()
-
-# if __name__ == '__main__':
-#     main()
-
-=======
-
-        # Update sea level
-        self._SL += self._SLRR
-        self._time += self._dt
->>>>>>> e6057573
+        self._time += self._dt